--- conflicted
+++ resolved
@@ -4,26 +4,14 @@
 
 An optimization and data collection toolbox for convenient and fast prototyping of computationally expensive models.
 
-<<<<<<< HEAD
-
 ## Installation
 
 The most recent version of Hyperactive is available on PyPi:
 
-=======
-## Installation
-
-The most recent version of Hyperactive is available on PyPi:
-
->>>>>>> 7cd752cf
 ```console
 pip install hyperactive
 ```
 
-<<<<<<< HEAD
-
-=======
->>>>>>> 7cd752cf
 ## License
 
 [![LICENSE](https://img.shields.io/github/license/SimonBlanke/Hyperactive?style=for-the-badge)](https://github.com/SimonBlanke/Hyperactive/blob/master/LICENSE)